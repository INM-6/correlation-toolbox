# global imports
import unittest
import numpy as np

# local imports
import correlation_toolbox.helper as cthlp
import correlation_toolbox.correlation_analysis as ctana


class TestCorrelationAnalysis(unittest.TestCase):

    def setUp(self):
        np.random.seed(12345)
        self.rate = 30.  # (Hz)
        self.T = 3e4  # (ms)
        self.N = 100
        self.p = 0.6  # percentage of neurons active
        self.Neff = int(self.p * self.N)
        self.cc = 0.3
        self.v_mu = -50.
        self.v_var = 3.
        self.tbin = 2.
        self.Df = 1.
        self.fcut = 30.
        self.tau_max = 100.*10

    def test_mean(self):
<<<<<<< HEAD
        v = np.array([np.random.normal(i, self.v_var, self.T)
                     for i in range(self.N)])
=======
        v = np.array([np.random.normal(i, self.v_var, int(self.T))
                      for i in xrange(self.N)])
>>>>>>> 1831cbcd
        v_units = ctana.mean(v, units=True)
        v_time = ctana.mean(v, time=True)
        v_units_time = ctana.mean(v, units=True, time=True)
        v_units_true = np.mean(v, axis=0)
        v_time_true = np.arange(0., self.N)
        v_units_time_true = np.mean(v_time_true)
        self.assertTrue(abs(np.sum(v_units_true - v_units)) < 1e-16)
        self.assertTrue(abs(np.sum(v_time_true - v_time)) < self.N * 1e-2)
        self.assertTrue(abs(v_units_time_true - v_units_time) < 1e-2)

    def test_compound_mean(self):
<<<<<<< HEAD
        v = np.array([np.random.normal(i, self.v_var, self.T)
                     for i in range(self.N)])
=======
        v = np.array([np.random.normal(i, self.v_var, int(self.T))
                     for i in xrange(self.N)])
>>>>>>> 1831cbcd
        v_compound = ctana.compound_mean(v)
        v_compound_true = np.mean(np.sum(v, axis=0))
        self.assertTrue(abs(v_compound_true - v_compound) < 1e-15)

    def test_variance(self):
<<<<<<< HEAD
        v = np.array([np.random.normal(self.v_mu, np.sqrt(i + 1), self.T)
                     for i in range(self.N)])
=======
        v = np.array([np.random.normal(self.v_mu, np.sqrt(i + 1), int(self.T))
                     for i in xrange(self.N)])
>>>>>>> 1831cbcd
        v_units = ctana.variance(v, units=True)
        v_time = ctana.variance(v, time=True)
        v_units_time = ctana.variance(v, units=True, time=True)
        v_units_true = np.var(v, axis=0)
        v_time_true = np.arange(0., self.N) + 1
        v_units_time_true = np.mean(v_time_true)
        self.assertTrue(abs(np.sum(v_units_true - v_units)) < 1e-16)
        self.assertTrue(abs(np.sum(v_time_true - v_time)) < self.N * 1e-1)
        self.assertTrue(abs(v_units_time_true - v_units_time) < 1e-1)

    def test_compound_variance(self):
<<<<<<< HEAD
        v = np.array([np.random.normal(self.v_mu, np.sqrt(i + 1), self.T)
                     for i in range(self.N)])
=======
        v = np.array([np.random.normal(self.v_mu, np.sqrt(i + 1), int(self.T))
                     for i in xrange(self.N)])
>>>>>>> 1831cbcd
        v_compound = ctana.compound_variance(v)
        v_compound_true = np.var(np.sum(v, axis=0))
        self.assertTrue(abs(v_compound_true - v_compound) < 1e-15)

    def test_powerspec(self):
        sp = cthlp.create_poisson_spiketrains(self.rate, self.T, self.Neff)
        sp_ids, sp_srt = cthlp.sort_gdf_by_id(sp, 0, self.N)
        bins, bsp = cthlp.instantaneous_spike_count(sp_srt, self.tbin)
        freq, power = ctana.powerspec(bsp, self.tbin)
        for i in range(self.N):
            # power(0) == 1./T*integral(s(t))**2 == 1./T*sum(s_binned)**2
            self.assertTrue(
                abs(power[i][0] - 1. / self.T * 1e3
                    * (np.sum(bsp[i])) ** 2) < 1e-15)
        bsp = cthlp.centralize(bsp, time=True)
        freq, power = ctana.powerspec(bsp, self.tbin)
        for i in range(self.N):
            # power(0) == 0
            self.assertTrue(abs(power[i][0]) < 1e-15)

        auto = np.array([np.fft.ifft(x) for x in power])
        for i in range(self.N):
            if np.sum(power[i]) > 0.:
                # power == rate (flat spectrum for poisson with power == rate)
                self.assertTrue(
                    abs(np.mean(power[i]) - self.rate) < self.rate * 2e-1)
                # auto(t) = rate*delta(t)-(offset due to centralizing)
                self.assertTrue(abs(auto[i][0] - self.rate) < self.rate * 2e-1)
                # integral(auto(t)) == 0 (due to centralizing, delta is
                # canceled by offset)
                self.assertTrue(abs(np.sum(auto[i])) < 1e-11)

        freq, power = ctana.powerspec(bsp, self.tbin, Df=self.Df)
        # smallest frequency is larger than size of smoothing window
        self.assertTrue(self.Df <= freq[1])

        freq_units, power_units = ctana.powerspec(
            bsp, self.tbin, Df=self.Df, units=True)
        # power_units should equal population averaged power spectrum
        self.assertTrue(
            abs(np.sum(power_units - np.mean(power, axis=0))) < 1e-10)

    def test_compound_powerspec(self):
        sp = cthlp.create_poisson_spiketrains(self.rate, self.T, self.Neff)
        sp_ids, sp_srt = cthlp.sort_gdf_by_id(sp, 0, self.N)
        bins, bsp = cthlp.instantaneous_spike_count(sp_srt, self.tbin)
        bsp = cthlp.centralize(bsp, time=True)
        freq_alt, power_alt = ctana.powerspec(
            [np.sum(bsp, axis=0)], self.tbin, Df=self.Df)
        freq, power = ctana.compound_powerspec(bsp, self.tbin, Df=self.Df)
        self.assertEqual(len(freq_alt), len(freq))  # frequencies
        self.assertEqual(len(power_alt[0]), len(power))  # same number of bins
        # same spectra
        self.assertTrue(abs(np.sum(power_alt[0] - power)) < 1e-16)

    def test_crossspec(self):
        # use less neurons (0.2*self.N) for full matrix (memory error!)
        Nloc = int(0.2 * self.N)
        Nloceff = int(0.2 * self.Neff)
        sp = cthlp.create_poisson_spiketrains(self.rate, self.T, Nloceff)
        sp_ids, sp_srt = cthlp.sort_gdf_by_id(sp, 0, Nloc)
        bins, bsp = cthlp.instantaneous_spike_count(sp_srt, self.tbin)
        bsp = cthlp.centralize(bsp, time=True)
        freq_power, power = ctana.powerspec(bsp, self.tbin)
        freq_cross, cross = ctana.crossspec(bsp, self.tbin)
        self.assertEqual(len(freq_power), len(freq_cross))
        self.assertEqual(np.min(freq_power), np.min(freq_cross))
        self.assertEqual(np.max(freq_power), np.max(freq_cross))
        for i in range(Nloc):
            for j in range(Nloc):
                if i != j:
                    # poisson trains are uncorrelated
                    self.assertTrue(abs(np.mean(cross[i, j])) < 1e0)
                else:
                    # compare with auto spectra
                    self.assertTrue(
                        abs(np.mean(cross[i, i] - power[i])) < 1e-12)
        sp = cthlp.create_poisson_spiketrains(self.rate, self.T, self.N)
        sp_ids, sp_srt = cthlp.sort_gdf_by_id(sp)
        bins, bsp = cthlp.instantaneous_spike_count(sp_srt, self.tbin)
        bsp = cthlp.centralize(bsp, time=True)
        freq_cross, cross = ctana.crossspec(bsp, self.tbin, units=True)
        self.assertTrue(abs(np.mean(cross)) < 1e-2)
        freq_cross, cross = ctana.crossspec(
            bsp, self.tbin, Df=self.Df, units=True)
        self.assertTrue(self.Df <= freq_cross[1])

    def test_compound_crossspec(self):
        # use less neurons (0.2*self.N) for full matrix (memory error!)
        Nloc = int(0.2 * self.N)
        Nloceff = int(0.2 * self.Neff)
        # population a
        sp_a = cthlp.create_poisson_spiketrains(self.rate, self.T, Nloceff)
        sp_a_ids, sp_a_srt = cthlp.sort_gdf_by_id(sp_a, 0, Nloc)
        bins_a, bsp_a = cthlp.instantaneous_spike_count(
            sp_a_srt, self.tbin, tmin=0., tmax=self.T)
        bsp_a = cthlp.centralize(bsp_a, time=True)
        # population b
        sp_b = cthlp.create_poisson_spiketrains(self.rate, self.T, Nloceff)
        sp_b_ids, sp_b_srt = cthlp.sort_gdf_by_id(sp_b, 0, Nloc)
        bins_b, bsp_b = cthlp.instantaneous_spike_count(
            sp_b_srt, self.tbin, tmin=0., tmax=self.T)
        bsp_b = cthlp.centralize(bsp_b, time=True)
        freq_a, power_a = ctana.compound_powerspec(bsp_a, self.tbin)
        freq_b, power_b = ctana.compound_powerspec(bsp_b, self.tbin)
        freq_cross, cross = ctana.compound_crossspec([bsp_a, bsp_b], self.tbin)
        self.assertTrue(abs(np.sum(power_a - cross[0, 0])) < 1e-10)
        self.assertTrue(abs(np.sum(power_b - cross[1, 1])) < 1e-10)
        freq_cross_alt, cross_alt = ctana.crossspec(
            np.array([np.sum(bsp_a, axis=0), np.sum(bsp_b, axis=0)]),
            self.tbin)
        self.assertTrue(abs(np.sum(cross_alt[0, 1] - cross[0, 1])) < 1e-12)
        self.assertTrue(abs(np.sum(cross_alt[1, 0] - cross[1, 0])) < 1e-12)

    def test_coherence(self):
        # use less neurons (0.2*self.N) for full matrix (memory error!)
        Nloc = int(0.15 * self.N)
        Nloceff = int(0.15 * self.Neff)
        sp = cthlp.create_correlated_spiketrains_sip(
            self.rate, self.T, Nloceff, self.cc)
        sp_ids, sp_srt = cthlp.sort_gdf_by_id(sp, 0, Nloc)
        bins, bsp = cthlp.instantaneous_spike_count(sp_srt, self.tbin)
        # test all pairs of active neurons
        # TODO why does the result not depend on centralizing?
        # bsp = cthlp.centralize(bsp, time=True)
        freq_cross, cross = ctana.crossspec(bsp, self.tbin, Df=self.Df)
        df = freq_cross[1] - freq_cross[0]
        a_lfcoh = []
        for i in range(Nloc):
            for j in range(Nloc):
                if i != j:
                    if np.sum(cross[i, i]) > 0. and np.sum(cross[j, j]) > 0.:
                        lfcoh = np.mean(
                            (np.real(cross[i, j]) /
                             np.sqrt(cross[i, i] * cross[j, j]))
                            [:int(self.fcut / df)])
                        a_lfcoh.append(lfcoh)
                        self.assertTrue(abs(lfcoh - self.cc) < self.cc * 4e-1)
                    else:
                        a_lfcoh.append(0.)
        # average correlation coefficient is p**2 smaller than correlation
        # between active neurons
        self.assertTrue(abs(np.mean(a_lfcoh) - self.p ** 2 * self.cc)
                        < self.cc * 1e-1)
        # test coherence of population averaged signals
        # (careful with interpretation!)
        freq_power, power = ctana.powerspec(
            bsp, self.tbin, Df=self.Df, units=True)
        freq_cross, cross = ctana.crossspec(
            bsp, self.tbin, Df=self.Df, units=True)
        # make sure frequencies are the same for power and cross
        self.assertEqual(len(freq_power), len(freq_cross))
        self.assertEqual(np.min(freq_power), np.min(freq_cross))
        self.assertEqual(np.max(freq_power), np.max(freq_cross))
        df = freq_cross[1] - freq_cross[0]
        lfcoh = np.mean((cross / power)[:int(self.fcut / df)])
        # low frequency coherence should coincide with corrcoef
        self.assertTrue(abs(lfcoh - self.p * self.cc) < self.cc * 1e-1)

    # TODO test structure for gamma process
    def test_autocorrfunc(self):
        Nloc = int(0.1 * self.N)
        Nloceff = int(0.1 * self.Neff)
        # sp = cthlp.create_correlated_spiketrains_sip(
        # self.rate,self.T,Nloceff,self.cc)
        sp = cthlp.create_poisson_spiketrains(self.rate, self.T, Nloceff)
        # sp = cthlp.create_gamma_spiketrains(self.rate,self.T,Nloceff,.5)
        sp_ids, sp_srt = cthlp.sort_gdf_by_id(sp, 0, Nloc)
        # sp_srt = [np.arange(0,self.T,100.) for i in xrange(Nloceff)]
        bins, bsp = cthlp.instantaneous_spike_count(sp_srt, self.tbin)

        freq, power = ctana.powerspec(bsp, self.tbin)
        # freq_cross,cross = ctana.crossspec(bsp,self.tbin,units=True)
        time_auto, autof = ctana.autocorrfunc(freq, power)
        # time_cross,crossf = ctana.crosscorrfunc(freq_cross,cross)
        for i in range(Nloceff):
            if len(autof[i]) % 2 == 0:
                mid = len(autof[i]) / 2 - 1
            else:
                mid = np.floor(len(autof[i]) / 2.)
            offset = self.tbin / self.T * \
                (self.rate + self.rate ** 2 * self.T * 1e-3)
            # a(0) == rate+offset
            self.assertTrue(abs(autof[i][mid] - (self.rate + offset))
                            < (self.rate + offset) * 2e-1)
            # test offset (see notes)
            self.assertTrue(
                abs(np.mean(autof[i][:mid - 1]) - offset) < offset * 2e-1)
        freq, power = ctana.powerspec(bsp, self.tbin, units=True)
        time_auto, autof = ctana.autocorrfunc(freq, power)
        print(autof)
        if len(autof) % 2 == 0:
            mid = len(autof) / 2 - 1
        else:
            mid = np.floor(len(autof) / 2.)
        offset = self.p * self.tbin / self.T * \
            (self.rate + self.rate ** 2 * self.T * 1e-3)
        # mean(a(0)) == p*rate+offset
        self.assertTrue(abs(autof[mid] - (self.p * self.rate + offset))
                        < (self.p * self.rate + offset) * 1e-1)
        # test offset (see notes)
        self.assertTrue(abs(np.mean(autof[:mid - 1]) - offset) < offset * 2e-1)
        # symmetry of autocorrelation function
        lim = np.floor(len(autof) / 4)
        print(autof[mid - lim + 1:mid], len(autof[mid - lim + 1:mid]))
        print((autof[mid + 1:mid + lim])[::-1], len(autof[mid + 1:mid + lim][::-1]))
        print(abs(np.sum(autof[mid - lim + 1:mid] -
                                   (autof[mid + 1:mid + lim])[::-1])))
        self.assertTrue(abs(np.sum(autof[mid - lim + 1:mid] -
                                   (autof[mid + 1:mid + lim])[::-1])) < 1e-12)

    def test_autocorrfunc_time(self):
        Nloc = int(0.1 * self.N)
        Nloceff = int(0.1 * self.Neff)
        sp = cthlp.create_poisson_spiketrains(self.rate, self.T, Nloceff)
        sp_ids, sp_srt = cthlp.sort_gdf_by_id(sp, 0, Nloc)
        time_auto, autof = ctana.autocorrfunc_time(sp_srt, self.tau_max, self.tbin, self.T)
        for i in range(Nloceff):
            if len(autof[i]) % 2 == 0:
                mid = int(len(autof[i]) / 2 - 1)
            else:
                mid = int(np.floor(len(autof[i]) / 2.))
            offset = self.tbin / self.T * \
                (self.rate + self.rate ** 2 * self.T * 1e-3)
            # a(0) == rate+offset
            self.assertTrue(abs(autof[i][mid] - (self.rate + offset))
                            < (self.rate + offset) * 2e-1)
            # test offset (see notes)
            self.assertTrue(
                abs(np.mean(autof[i][:mid - 1]) - offset) < offset * 2e-1)
        lim = len(autof) / 4
        time_auto, autof = ctana.autocorrfunc_time(sp_srt, self.tau_max, self.tbin, self.T, units=True)
        if len(autof) % 2 == 0:
            mid = int(len(autof) / 2 - 1)
        else:
            mid = int(np.floor(len(autof) / 2.))
        offset = self.p * self.tbin / self.T * \
            (self.rate + self.rate ** 2 * self.T * 1e-3)
        # mean(a(0)) == p*rate+offset
        self.assertTrue(abs(autof[mid] - (self.p * self.rate + offset))
                        < (self.p * self.rate + offset) * 1e-1)
        # test offset (see notes)
        self.assertTrue(abs(np.mean(autof[:mid - 1]) - offset) < offset * 2e-1)
        # symmetry of autocorrelation function
        lim = len(autof) / 4
        sum_left = np.sum(autof[mid - lim + 1:mid])
        sum_right = np.sum(autof[mid + 1:mid + lim])
        sum_av = (sum_left + sum_right)/2.
        self.assertTrue(abs(sum_left-sum_right)/sum_av < 1e-3)
        
    def test_crosscorrfunc(self):
        Nloc = int(0.1 * self.N)
        Nloceff = int(0.1 * self.Neff)
        sp = cthlp.create_correlated_spiketrains_sip(
            self.rate, self.T, Nloceff, self.cc)
        sp_ids, sp_srt = cthlp.sort_gdf_by_id(sp, 0, Nloc)
        bins, bsp = cthlp.instantaneous_spike_count(sp_srt, self.tbin)

        freq, power = ctana.powerspec(bsp, self.tbin)
        freq_cross, cross = ctana.crossspec(bsp, self.tbin)
        time_auto, autof = ctana.autocorrfunc(freq, power)
        time_cross, crossf = ctana.crosscorrfunc(freq_cross, cross)

        if len(crossf[0, 0]) % 2 == 0:
            mid = len(crossf[0, 0]) / 2 - 1
        else:
            mid = np.floor(len(crossf[0, 0]) / 2.)
        offset = self.tbin / self.T * \
            (self.rate + self.rate ** 2 * self.T * 1e-3)
        for i in range(Nloceff):
            # consistency check with auto-correlation function
            self.assertTrue(abs(np.sum(autof[i] - crossf[i, i])) < 1e-10)
            for j in range(Nloceff):
                if i != j:
                    # c(0) = corrcoef*rate+offset
                    self.assertTrue(
                        abs(crossf[i, j][mid] - (self.cc * self.rate + offset))
                        < (self.cc * self.rate + offset) * 1e-1)
                    # c(0)/a(0) = corrcoef
                    self.assertTrue(
                        abs((crossf[i, j][mid] - offset) /
                            np.sqrt((crossf[i, i][mid] - offset)
                                    * (crossf[j, j][mid] - offset)) - self.cc)
                        < self.cc * 5e-2)

        freq, power = ctana.powerspec(bsp, self.tbin, units=True)
        freq_cross, cross = ctana.crossspec(bsp, self.tbin, units=True)
        time, autof = ctana.autocorrfunc(freq, power)
        time_cross, crossf = ctana.crosscorrfunc(freq, cross)
        offset_auto = self.p * self.tbin / self.T * \
            (self.rate + self.rate ** 2 * self.T * 1e-3)
        offset_cross = 1. * Nloceff * \
            (Nloceff - 1) / Nloc / (Nloc - 1) * self.tbin / \
            self.T * (self.rate + self.rate ** 2 * self.T * 1e-3)
        # c(0) ~ self.p**2*corrcoef*rate+offset
        self.assertTrue(
            abs(crossf[mid] -
                (1. * Nloceff * (Nloceff - 1) / Nloc / (Nloc - 1)
                 * self.cc * self.rate + offset_cross))
            < (1. * Nloceff * (Nloceff - 1) / Nloc / (Nloc - 1)
               * self.cc * self.rate + offset_cross) * 2e-1)

        # c(0)/a(0) = corrcoef
        self.assertTrue(abs((crossf[mid] - offset_cross)
                            / (autof[mid] - offset_auto)
                            - 1. * (Nloceff - 1.) / (Nloc - 1.) * self.cc)
                        < 1. * (Nloceff - 1.) / (Nloc - 1.) * self.cc * 2e-1)

    def test_corrcoef(self):
        Nloc = int(0.1 * self.N)
        Nloceff = int(0.1 * self.Neff)
        sp = cthlp.create_correlated_spiketrains_sip(
            self.rate, self.T, Nloceff, self.cc)
        sp_ids, sp_srt = cthlp.sort_gdf_by_id(sp, 0, Nloc)
        bins, bsp = cthlp.instantaneous_spike_count(sp_srt, self.tbin)

        freq_cross, cross = ctana.crossspec(bsp, self.tbin)
        time_cross, crossf = ctana.crosscorrfunc(freq_cross, cross)

        corrcoef = ctana.corrcoef(time_cross, crossf)
        for i in range(Nloc):
            for j in range(Nloc):
                if i < Nloceff and j < Nloceff:
                    if i == j:
                        self.assertTrue(abs(corrcoef[i, j] - 1.) < 1e-12)
                    else:
                        self.assertTrue(
                            abs(corrcoef[i, j] - self.cc) < self.cc * 1e-1)
                else:
                    self.assertTrue(abs(corrcoef[i, j]) < 1e-12)

if __name__ == '__main__':
    unittest.main()<|MERGE_RESOLUTION|>--- conflicted
+++ resolved
@@ -25,13 +25,8 @@
         self.tau_max = 100.*10
 
     def test_mean(self):
-<<<<<<< HEAD
-        v = np.array([np.random.normal(i, self.v_var, self.T)
-                     for i in range(self.N)])
-=======
         v = np.array([np.random.normal(i, self.v_var, int(self.T))
-                      for i in xrange(self.N)])
->>>>>>> 1831cbcd
+                      for i in range(self.N)])
         v_units = ctana.mean(v, units=True)
         v_time = ctana.mean(v, time=True)
         v_units_time = ctana.mean(v, units=True, time=True)
@@ -43,25 +38,15 @@
         self.assertTrue(abs(v_units_time_true - v_units_time) < 1e-2)
 
     def test_compound_mean(self):
-<<<<<<< HEAD
-        v = np.array([np.random.normal(i, self.v_var, self.T)
+        v = np.array([np.random.normal(i, self.v_var, int(self.T))
                      for i in range(self.N)])
-=======
-        v = np.array([np.random.normal(i, self.v_var, int(self.T))
-                     for i in xrange(self.N)])
->>>>>>> 1831cbcd
         v_compound = ctana.compound_mean(v)
         v_compound_true = np.mean(np.sum(v, axis=0))
         self.assertTrue(abs(v_compound_true - v_compound) < 1e-15)
 
     def test_variance(self):
-<<<<<<< HEAD
-        v = np.array([np.random.normal(self.v_mu, np.sqrt(i + 1), self.T)
+        v = np.array([np.random.normal(self.v_mu, np.sqrt(i + 1), int(self.T))
                      for i in range(self.N)])
-=======
-        v = np.array([np.random.normal(self.v_mu, np.sqrt(i + 1), int(self.T))
-                     for i in xrange(self.N)])
->>>>>>> 1831cbcd
         v_units = ctana.variance(v, units=True)
         v_time = ctana.variance(v, time=True)
         v_units_time = ctana.variance(v, units=True, time=True)
@@ -73,13 +58,8 @@
         self.assertTrue(abs(v_units_time_true - v_units_time) < 1e-1)
 
     def test_compound_variance(self):
-<<<<<<< HEAD
-        v = np.array([np.random.normal(self.v_mu, np.sqrt(i + 1), self.T)
+        v = np.array([np.random.normal(self.v_mu, np.sqrt(i + 1), int(self.T))
                      for i in range(self.N)])
-=======
-        v = np.array([np.random.normal(self.v_mu, np.sqrt(i + 1), int(self.T))
-                     for i in xrange(self.N)])
->>>>>>> 1831cbcd
         v_compound = ctana.compound_variance(v)
         v_compound_true = np.var(np.sum(v, axis=0))
         self.assertTrue(abs(v_compound_true - v_compound) < 1e-15)
